#include <stdio.h>
#include <unistd.h>
#include <string.h>
#include <stdarg.h>
#include <errno.h>
#include <sys/types.h>
#include <sys/stat.h>
#include <fcntl.h>

#include <glib.h>
#include <glib-object.h>

#include <prolog/prolog.h>
#include <SWI-Stream.h>
#include <SWI-Prolog.h>

#ifndef PATH_MAX
#  define PATH_MAX 256
#endif

#define PROLOG_ERROR(fmt, args...) do {                 \
        fprintf(stderr, "[ERROR] "fmt"\n", ## args);    \
    } while (0)

#define PROLOG_WARNING(fmt, args...) do {               \
        fprintf(stderr, "[WARNING] "fmt"\n", ## args);  \
    } while (0)

#define PROLOG_INFO(fmt, args...) do {                  \
        fprintf(stdout, "[WARNING] "fmt"\n", ## args);  \
    } while (0)

#define MARK_ERROR()    do { libprolog_errors++;   } while (0)
#define CLEAR_ERRORS()  do { libprolog_errors = 0; } while (0)
#define HAS_ERRORS()    (libprolog_errors > 0)
#define START_LOADING() do { libprolog_loading++; } while (0)
#define DONE_LOADING()  do { libprolog_loading--; } while (0)
#define IS_LOADING()    (libprolog_loading > 0)

#define PRED_EXPORTED "exported"
#define PRED_RULES    "rules"

#define ALLOC_ARRAY ALLOC_ARR
#define LIBPROLOG     "libprolog.so"
#define OBJECT_NAME   "name"

#define NORMAL_QUERY_FLAGS (PL_Q_NORMAL | PL_Q_NODEBUG | PL_Q_CATCH_EXCEPTION)
#define TRACE_QUERY_FLAGS (PL_Q_NORMAL | PL_Q_CATCH_EXCEPTION)


enum {
    NATIVE  = 0,
    FOREIGN = 1,
};

enum {
    RESULT_UNKNOWN = 0,
    RESULT_ACTIONS,
    RESULT_OBJECTS,
    RESULT_EXCEPTION,
};


static int   load_file(char *path, int foreign);
static char *shlib_path(char *lib, char *buf, size_t size);
static int   collect_exported  (term_t pl_descriptor, int i, void *data);
static int   collect_undefined (term_t pl_descriptor, int i, void *data);
static int   collect_result    (qid_t qid, term_t pl_retval, void *retval);
static int   collect_actions   (term_t item, int i, void *data);
static int   collect_objects   (term_t item, int i, void *data);
static int   collect_exception (qid_t qid, void *retval);



static char libpl[PATH_MAX];
static char lstack[16], gstack[16], tstack[16], astack[16];

static char *pl_argv[] = {
    NULL,                                      /* argv[0] */
    NULL,                                      /* -x */
    NULL,                                      /* bootfile or argv[0] */
    "-q",                                      /* no startup banners */
    "-nosignals",                              /* no prolog signal handling */
    "-tty",                                    /* no controlling TTY */
#define NUM_FIXED_ARGS 3
    "-L16k",                                   /* local stack size */
    "-G16k",                                   /* global stack size */
    "-T16k",                                   /* trail stack size */
    "-A16k",                                   /* argument stack size */
};


/*
 * load-time error detection
 */

static int libprolog_loading;
static int libprolog_errors;


/*
 * predicate tracing
 */

#define COMMAND_ENABLE     "enable"
#define COMMAND_DISABLE    "disable"
#define COMMAND_INDENT     "indent"
#define COMMAND_DEFAULTS   "defaults"
#define COMMAND_RESET      "reset"
#define COMMAND_CLEAR      "clear"
#define COMMAND_SHOW       "show"
#define COMMAND_ON         "on"
#define COMMAND_OFF        "off"
#define COMMAND_TRANSITIVE "transitive"
#define COMMAND_SUPPRESS   "suppress"
#define COMMAND_DETAILED   "detailed"
#define COMMAND_SHORT      "short"
#define PORT_CALL          "call"
#define PORT_REDO          "redo"
#define PORT_PROVEN        "proven"
#define PORT_FAILED        "failed"
#define PORT_EXIT          "exit"
#define PORT_FAIL          "fail"
#define PORT_ALL           "all"
#define WILDCARD_ANY       "*"

enum {
    PRED_TRACE_NONE       = 0x00,       /* not traced */
    PRED_TRACE_SHALLOW    = 0x01,       /* trace predicate */
    PRED_TRACE_TRANSITIVE = 0x02,       /* trace predicate and its clauses */
    PRED_TRACE_SUPPRESS,                /* always suppress this predicate */
};

enum {
    PRED_PORT_SUPPRESS  = 0x0,          /* suppress this port altogether */
    PRED_PORT_SHORT     = 0x1,          /* short summary at this port */
    PRED_PORT_DETAILED  = 0x2,          /* detailed information at this port */
};

typedef struct {
    int trace;                          /* predicate trace flags */
    int call;                           /* call port flags */
    int redo;                           /* redo port flags */
    int proven;                         /* proven (exit) port flags */
    int failed;                         /* failed (fail) port flags */
} pred_trace_t;

static int   register_predicates (void);
static int   predicate_trace_init(void);

static int   predicate_trace_init(void);
static void  predicate_trace_exit(void);
static void  predicate_trace_free(gpointer data);
static void  predicate_trace_clear(char *pred);
static pred_trace_t *predicate_trace_get(char *pred);
static int   prolog_tracing(int state);


static int         trace_enabled;       /* global trace enable/disable flag */
static int         trace_all;           /* trace all predicates */
static int         trace_transitive;    /* transitive tracing in effect */
static int         trace_indent;        /* indentation level per depth */
static GHashTable *trace_flags;         /* per-predicate trace flags */


/*****************************************************************************
 *                      *** initialization & cleanup ***                     *
 *****************************************************************************/

/*************************
 * prolog_init
 *************************/
int
prolog_init(char *argv0,
            int lsize, int gsize, int tsize, int asize, char *bootfile)
{
    char **argv;
    int    argc, status;

    /*
     * Notes:
     *
     * PL_initialise wants to know the path to the binary that has libpl.a
     * linked into. It tries to load the binary as a prolog resource file.
     * If this fails it will practically skip parsing most of the command
     * line, including our options to silence output and limit the size of
     * the various stacks.
     *
     * In our case, libpl.a is linked to libprolog.so and not to the main
     * binary. Hence we first need to find the path to libprolog.so and then
     * pass this in as argv[0] to PL_initialise. Ugly, I know... but necessary
     * unless we link statically.
     *
     *
     * Notes #2:
     *
     * This is unarguably a linux-specific hack. An alternative would be
     * a GLIBC-specific hack using dl_iterate_phdr(3) to iterate directly
     * through the list of shared objects loaded into us. This would have
     * the benefit of not needing to open and parse /proc entries.
     *
     * Notes #3:
     *
     * Stand-alone precompiled prolog files include a copy of the interpreter
     * itself. Using one could be an alternative to avoid this problem
     * altogether.
     */
    
    putenv("SWI_HOME_DIR="PROLOG_HOME);    /* hmm... is this needed now ? */

    snprintf(lstack, sizeof(lstack), "-L%dk", lsize ?: 16);
    snprintf(gstack, sizeof(gstack), "-G%dk", gsize ?: 16);
    snprintf(tstack, sizeof(tstack), "-T%dk", tsize ?: 16);
    snprintf(astack, sizeof(astack), "-A%dk", asize ?: 16);

    if (bootfile != NULL)
        argv = pl_argv;
    else
        argv = pl_argv + 2;                   /* skip { "-x", bootfile } */
    
    argv[argc=0] = shlib_path(LIBPROLOG, libpl, sizeof(libpl));
    
    if (bootfile != NULL) {
        pl_argv[++argc] = "-x";               /* must be argv[1] */
        pl_argv[++argc] = bootfile;           /*     and argv[2] */
    }
    
    argc += NUM_FIXED_ARGS;
    pl_argv[++argc] = lstack;
    pl_argv[++argc] = gstack;
    pl_argv[++argc] = tstack;
    pl_argv[++argc] = astack;

#if 0
    {
        int i;
        for (i = 0; i <= argc; i++)
            printf("*** prolog argv[%d]: \"%s\"\n", i, argv[i]);
    }
#endif

    libprolog_loading = 0;
    CLEAR_ERRORS();

    if ((status = predicate_trace_init()) != 0)
        return status;
    
    if ((status = register_predicates()) != 0)
        return status;
    
    if ((status = !PL_initialise(argc + 1, argv)))
        PL_cleanup(0);

    return status;

    (void)argv0;
}


/*************************
 * prolog_exit
 *************************/
void
prolog_exit(void)
{
    if (PL_is_initialised(NULL, NULL))
        PL_cleanup(0);

    predicate_trace_exit();
}


/*****************************************************************************
 *                    *** ruleset & extension loading ***                    *
 *****************************************************************************/

/*************************
 * prolog_load_file
 *************************/
int
prolog_load_file(char *path)
{
    return load_file(path, NATIVE);
}


/*************************
 * prolog_load_extension
 *************************/
int
prolog_load_extension(char *path)
{
    return load_file(path, FOREIGN);
}


/*************************
 * load_file
 *************************/
static int
load_file(char *path, int foreign)
{
    char        *loader = foreign ? "load_foreign_library" : "consult";
    predicate_t  pr_load;
    fid_t        frame;
    qid_t        qid;
    char       **exception;
    term_t       pl_path;
    int          success;

    CLEAR_ERRORS();
    START_LOADING();
    
    /*
     * Notes:
     *     We do our best to detect errors while loading files. However
     *     consult does not seem to fail or raise an exception on syntax
     *     errors, it simply prints an error message instead. Hence we
     *     fail to detect errors while loading native prolog files.
     *
     *     Hopefully we can find an acceptable way to detect syntax errors
     *     and don't need to revert to ugly hacks like reading and parsing
     *     our own output for errors.
     */

    frame = PL_open_foreign_frame();

    pr_load = PL_predicate(loader, 1, NULL);
    pl_path = PL_new_term_ref();
    PL_put_atom_chars(pl_path, path);
    
    qid     = PL_open_query(NULL, NORMAL_QUERY_FLAGS, pr_load, pl_path);
    success = PL_next_solution(qid);
    if (PL_exception(qid)) {
        collect_exception(qid, &exception);
        success = FALSE;
    }
    PL_close_query(qid);

    PL_discard_foreign_frame(frame);

    DONE_LOADING();
    
    if (HAS_ERRORS())
        return FALSE;
    else
        return success;
}


/*****************************************************************************
 *                        *** predicate handling ***                         *
 *****************************************************************************/


/********************
 * prolog_predicates
 ********************/
prolog_predicate_t *
prolog_predicates(char *query)
{
    char        *exported    = query ? query : PRED_EXPORTED;
    predicate_t  pr_exported = PL_predicate(exported, 1, NULL);
    fid_t        frame;
    term_t       pl_predlist = PL_new_term_ref();

    prolog_predicate_t *predicates, *undefined, *p;
    int                 npredicate;

    predicates = NULL;

    frame = PL_open_foreign_frame();

    if (!PL_call_predicate(NULL, PL_Q_NORMAL, pr_exported, pl_predlist)) {
        /* if we have a new ruleset emulate old interface if we can */
        if (prolog_rules(&predicates, &undefined) != 0)
            goto fail;

        if (undefined == NULL)
            goto success;

        for (p = undefined; p->name != NULL; p++)
            PROLOG_WARNING("undefined predicate %s:%s/%d",
                           p->module, p->name, p->arity);
        prolog_free_predicates(undefined);
        goto fail;
    }
    
    if ((npredicate = prolog_list_length(pl_predlist)) <= 0)
        goto fail;

    if ((predicates = ALLOC_ARRAY(prolog_predicate_t, npredicate + 1)) == NULL)
        goto fail;
    
    if (prolog_walk_list(pl_predlist, collect_exported, predicates))
        goto fail;
    
 success:
    PL_discard_foreign_frame(frame);
    
    return predicates;

 fail:
    PL_discard_foreign_frame(frame);
    prolog_free_predicates(predicates);
    
    return NULL;
}


/********************
 * prolog_undefined
 ********************/
prolog_predicate_t *
prolog_undefined(void)
{
#define CHUNK 8

    predicate_t pr_prop = PL_predicate("predicate_property", 2, NULL);
    term_t      pl_args;
    fid_t       frame;
    qid_t       qid;

    prolog_predicate_t *predicates;
    int                 npredicate;

    npredicate = 0;

    if ((predicates = ALLOC_ARRAY(prolog_predicate_t, CHUNK + 1)) == NULL)
        return NULL;
    
    frame = PL_open_foreign_frame();
    pl_args = PL_new_term_refs(2);

    PL_unify_atom_chars(pl_args + 1, "undefined");
    
    qid = PL_open_query(NULL, NORMAL_QUERY_FLAGS, pr_prop, pl_args);
    while (PL_next_solution(qid)) {
        if (npredicate && ((npredicate & (CHUNK - 1)) == CHUNK - 1)) {
            if (!REALLOC_ARR(predicates, npredicate+1, npredicate+CHUNK+1))
                goto fail;
        }

        if (collect_undefined(pl_args, npredicate, predicates) != 0)
            goto fail;
        
        npredicate++;
    }

    PL_close_query(qid);
    PL_discard_foreign_frame(frame);

    return predicates;

 fail:
    PL_close_query(qid);
    PL_discard_foreign_frame(frame);
    prolog_free_predicates(predicates);
    
    return NULL;
#undef CHUNK
}


/********************
 * prolog_rules
 ********************/
int
prolog_rules(prolog_predicate_t **rules, prolog_predicate_t **undef)
{
    predicate_t pr_rules = PL_predicate(PRED_RULES, 2, NULL);
    fid_t       frame;
    term_t      pl_args;
    int         err, nrule, nundef;

    if (rules == NULL || undef == NULL)
        return EINVAL;
    
    *rules = NULL;
    *undef = NULL;
    
    frame   = PL_open_foreign_frame();
    pl_args = PL_new_term_refs(2);

    if (!PL_call_predicate(NULL, PL_Q_NORMAL, pr_rules, pl_args))
        return ENOENT;
    
    if ((nrule = prolog_list_length(pl_args)) <= 0)
        return ENOENT;

    if ((nundef = prolog_list_length(pl_args + 1)) < 0)
        return EINVAL;
    
    if ((*rules = ALLOC_ARRAY(prolog_predicate_t, nrule + 1)) == NULL) {
        err = ENOMEM;
        goto fail;
    }
 
    if ((err = prolog_walk_list(pl_args, collect_exported, *rules)) != 0)
        goto fail;

    if (nundef > 0) {
        if ((*undef = ALLOC_ARRAY(prolog_predicate_t, nundef + 1)) == NULL) {
            err = ENOMEM;
            goto fail;
        }
        if ((err = prolog_walk_list(pl_args+1, collect_exported, *undef)) != 0)
            goto fail;
    }
    
    PL_discard_foreign_frame(frame);
    
    return 0;

 fail:
    PL_discard_foreign_frame(frame);
    if (rules)
        prolog_free_predicates(*rules);
    if (undef)
        prolog_free_predicates(*undef);
<<<<<<< HEAD
    
    return err;
=======
    *rules = *undef = NULL;
    return EINVAL;
>>>>>>> da8b2a60
}


/********************
 * prolog_free_predicates
 ********************/
void
prolog_free_predicates(prolog_predicate_t *predicates)
{
    prolog_predicate_t *p;
    
    if (predicates == NULL)
        return;
    
    for (p = predicates; p->name != NULL; p++) {
        FREE(p->module);
        FREE(p->name);
    }

    FREE(predicates);
}


/********************
 * collect_exported
 ********************/
static int
collect_exported(term_t pl_descriptor, int i, void *data)
{
    prolog_predicate_t *predicate = ((prolog_predicate_t *)data) + i;
    const char         *name;
    int                 arity;
    predicate_t         pr_predicate;
    atom_t              slash_name;
    term_t              pl_module, pl_descr, pl_name, pl_arity;

    /*
     * Notes:
     *     Prolog represents the term bar/3 as /(bar, 3), ie. as
     *     the functor '/' with arity 2 and arguments 'bar' and '3'.
     *     Similarly the term foo:bar/3 is represented by the
     *     compound :(foo, /(bar, 3)).
     */
    
    if (!PL_get_name_arity(pl_descriptor, &slash_name, &arity))
        return EINVAL;
    
    name = PL_atom_chars(slash_name);
    
    if (name[1] != '\0')
        return EINVAL;

    if (name[0] == ':') {
        pl_module = PL_new_term_refs(2);
        pl_descr  = pl_module + 1;
        if (!PL_get_arg(1, pl_descriptor, pl_module) ||
            !PL_get_arg(2, pl_descriptor, pl_descr))
            return EINVAL;
    
        if (!PL_get_chars(pl_module, (char **)&name, CVT_ALL))
            return EINVAL;
        
        if ((predicate->module = STRDUP(name)) == NULL)
            return ENOMEM;
        
        pl_descriptor = pl_descr;
        if (!PL_get_name_arity(pl_descriptor, &slash_name, &arity))
            return EINVAL;
    }

    name = PL_atom_chars(slash_name);
    
    if ((name = PL_atom_chars(slash_name)) == NULL ||
        (name[0] != '/' || name[1] != '\0' || arity != 2))
        return EINVAL;

    pl_name  = PL_new_term_refs(2);
    pl_arity = pl_name + 1;
    
    if (!PL_get_arg(1, pl_descriptor, pl_name) ||
        !PL_get_arg(2, pl_descriptor, pl_arity))
        return EINVAL;
    
    if (!PL_get_chars(pl_name, (char **)&name, CVT_ALL))
        return EINVAL;
    PL_get_integer(pl_arity, &arity);
    
    pr_predicate = PL_predicate(name, arity, predicate->module);
    
    predicate->name      = STRDUP(name);
    predicate->arity     = arity;
    predicate->predicate = pr_predicate;

    if (predicate->name == NULL)
        return ENOMEM;
    
    return 0;
}


/********************
 * collect_undefined
 ********************/
static int
collect_undefined(term_t pl_descriptor, int i, void *data)
{
    prolog_predicate_t *predicate = ((prolog_predicate_t *)data) + i;
    const char         *name;
    int                 arity;
    predicate_t         pr_predicate;
    atom_t              pred_name;
    term_t              pl_module, pl_descr;

    /*
     * Notes:
     *     Prolog represents the term foo:bar(_G1, _G2, ... _Gn) as the
     *     compound term :(foo, bar(_G1, _G2, ..., _Gn)., ie. the functor
     *     ':' with arity 2 and arguments 'foo' and bar(...).
     */
    
    if (!PL_get_name_arity(pl_descriptor, &pred_name, &arity))
        return EINVAL;
    
    name = PL_atom_chars(pred_name);
    
    if (name[0] == ':' && name[1] == '\0') {
        pl_module = PL_new_term_refs(2);
        pl_descr  = pl_module + 1;
        if (!PL_get_arg(1, pl_descriptor, pl_module) ||
            !PL_get_arg(2, pl_descriptor, pl_descr))
            return EINVAL;
    
        if (!PL_get_chars(pl_module, (char **)&name, CVT_ALL))
            return EINVAL;
        
        if ((predicate->module = STRDUP(name)) == NULL)
            return ENOMEM;
        
        pl_descriptor = pl_descr;
        if (!PL_get_name_arity(pl_descriptor, &pred_name, &arity))
            return EINVAL;

        name = PL_atom_chars(pred_name);
    }

    pr_predicate = PL_predicate(name, arity, predicate->module);
    
    predicate->name      = STRDUP(name);
    predicate->arity     = arity;
    predicate->predicate = 0;

    if (predicate->name == NULL)
        return ENOMEM;
    
    return 0;
}


/*****************************************************************************
 *                      *** prolog predicate invocation ***                  *
 *****************************************************************************/

/********************
 * prolog_call
 ********************/
int
prolog_call(prolog_predicate_t *p, void *retval, ...)
{
    va_list  ap;
    fid_t    frame;
    qid_t    qid;
    term_t   pl_args, pl_retval;
    char    *arg;
    int      i, success;

    
    frame = PL_open_foreign_frame();
    
    pl_args   = PL_new_term_refs(p->arity);
    pl_retval = pl_args + p->arity - 1;

    va_start(ap, retval);
    for (i = 0; i < p->arity - 1; i++) {
        arg = va_arg(ap, char *);
        PL_put_atom_chars(pl_args + i, arg);
    }
    va_end(ap);

    qid     = PL_open_query(NULL, NORMAL_QUERY_FLAGS, p->predicate, pl_args);
    success = PL_next_solution(qid);
    if (collect_result(qid, pl_retval, retval) != 0)
        success = FALSE;
    PL_close_query(qid);

    PL_discard_foreign_frame(frame);
    
    return success;
} 


/********************
 * prolog_acall
 ********************/
int
prolog_acall(prolog_predicate_t *p, void *retval, void **args, int narg)
{
    fid_t   frame;
    qid_t   qid;
    term_t  pl_args, pl_retval;
    int     i, a, type, success;
    
    if (narg < p->arity - 1)
        return FALSE;
    else if (narg > p->arity - 1) {
        PROLOG_WARNING("%s: ignoring extra %d parameter%s to %s",
                       __FUNCTION__,
                       narg - p->arity - 1, narg - p->arity - 1 > 1 ? "s" : "",
                       p->name);
    }
    
    frame = PL_open_foreign_frame();
    
    pl_args   = PL_new_term_refs(p->arity);
    pl_retval = pl_args + p->arity - 1;

    for (i = 0, a = 0; i < p->arity - 1; i++) {
        type  = (int)args[a++];
        switch (type) {
        case 's': PL_put_atom_chars(pl_args + i, (char *)args[a++]); break;
        case 'i': PL_put_integer(pl_args + i, (int)args[a++]);       break;
        case 'd': PL_put_float(pl_args + i, *(double *)args[a++]);   break;
        default:
            PROLOG_ERROR("%s: invalid prolog argument type 0x%x",
                         __FUNCTION__, type);
            success = FALSE;
            goto out;
        }
    }

    if (trace_enabled) {
        prolog_tracing(TRUE);
        trace_transitive = 0;
    }
    /*                            NORMAL_QUERY_FLAGS */
    qid     = PL_open_query(NULL, TRACE_QUERY_FLAGS, p->predicate, pl_args);
    success = PL_next_solution(qid);
    if (collect_result(qid, pl_retval, retval) != 0)
        success = FALSE;
    PL_close_query(qid);
    
 out:
    if (trace_enabled) {
        prolog_tracing(FALSE);
        if (trace_transitive != 0)
            printf("\n*** transitive = %d upon return\n", trace_transitive);
        trace_transitive = 0;
    }
    PL_discard_foreign_frame(frame);
    
    return success;
} 


/********************
 * prolog_vcall
 ********************/
int
prolog_vcall(prolog_predicate_t *p, void *retval, va_list ap)
{
    fid_t    frame;
    qid_t    qid;
    term_t   pl_args, pl_retval;
    char    *arg;
    int      i, success;

    
    frame = PL_open_foreign_frame();
    
    pl_args   = PL_new_term_refs(p->arity);
    pl_retval = pl_args + p->arity - 1;

    for (i = 0; i < p->arity - 1; i++) {
        arg = va_arg(ap, char *);
        PL_put_atom_chars(pl_args + i, arg);
    }

    qid     = PL_open_query(NULL, NORMAL_QUERY_FLAGS, p->predicate, pl_args);
    success = PL_next_solution(qid);
    if (collect_result(qid, pl_retval, retval) != 0)
        success = FALSE;
    PL_close_query(qid);
    
    PL_discard_foreign_frame(frame);
    
    return success;
} 


/*****************************************************************************
 *                        *** action/object handling ***                     *
 *****************************************************************************/


/********************
 * prolog_free_results
 ********************/
void
prolog_free_results(char ***results)
{
    int tag;

    if (results == NULL)
        return;

    switch ((tag = (int)results[-1])) {
    case RESULT_ACTIONS:   prolog_free_actions(results);   break;
    case RESULT_OBJECTS:   prolog_free_objects(results);   break;
    case RESULT_EXCEPTION: prolog_free_exception(results); break;
    default:
        PROLOG_WARNING("%s: called with invalid result type %d",
                       __FUNCTION__, tag);
    }
}


/********************
 * prolog_dump_results
 ********************/
void
prolog_dump_results(char ***results)
{
    int tag;

    if (results == NULL)
        return;

    switch ((tag = (int)results[-1])) {
    case RESULT_ACTIONS:   prolog_dump_actions(results);   break;
    case RESULT_OBJECTS:   prolog_dump_objects(results);   break;
    case RESULT_EXCEPTION: prolog_dump_exception(results); break;
    default:
        PROLOG_WARNING("%s: called with invalid result type %d",
                       __FUNCTION__, tag);
    }
}


/********************
 * prolog_free_actions
 ********************/
void
prolog_free_actions(char ***actions)
{
    int a, p;

    if (actions == NULL)
        return;

    if (actions[-1] != (char **)RESULT_ACTIONS) {
        PROLOG_WARNING("%s: called for invalid list (tag: 0x%x)",
                       __FUNCTION__, (int)actions[-1]);
        return;
    }
    
    for (a = 0; actions[a]; a++) {
        for (p = 0; actions[a][p]; p++)
            free(actions[a][p]);
        free(actions[a]);
    }
    free(actions - 1);
}


/********************
 * prolog_dump_actions
 ********************/
void
prolog_dump_actions(char ***actions)
{
    int a, p;

    if (actions == NULL)
        return;

    if (actions[-1] != (char **)RESULT_ACTIONS) {
        PROLOG_WARNING("%s: called for invalid list (tag: 0x%x)",
                       __FUNCTION__, (int)actions[-1]);
        return;
    }
    
    for (a = 0; actions[a]; a++) {
        printf("(%s", actions[a][0]);
        for (p = 1; actions[a][p]; p++)
            printf(", %s", actions[a][p]);
        printf(")\n");
    }
}


/********************
 * prolog_flatten_actions
 ********************/
char *
prolog_flatten_actions(char ***actions)
{
#define CHUNK 128
#define NEED_SPACE(n) do {                                      \
        if (left < n) {                                         \
            p -= (int)flattened;                                \
            if (!REALLOC_ARR(flattened, size, size + CHUNK)) {  \
                errno = ENOMEM;                                 \
                free(flattened);                                \
                return NULL;                                    \
            }                                                   \
            p    += (int)flattened;                             \
            size += CHUNK;                                      \
            left += CHUNK;                                      \
        }                                                       \
    } while (0)

    char **action, *a, *flattened, *p, *t;
    int    i, j, n;
    unsigned int size, left;
    
    if (actions == NULL)
        return NULL;
    
    if (actions[-1] != (char **)RESULT_ACTIONS) {
        PROLOG_WARNING("%s: called for invalid list (tag: 0x%x)",
                       __FUNCTION__, (int)actions[-1]);
        return NULL;
    }
    
    p = flattened = NULL;
    size = left = 0;

    NEED_SPACE(1);
    
    *p++ = '[';
    left--;

    for (i = 0; (action = actions[i]) != NULL; i++) {
        for (j = 0, t = "["; (a = action[j]) != NULL; j++, t = " ") {
            NEED_SPACE(strlen(a) + strlen(t));
            n     = snprintf(p, left, "%s%s", t, a);
            p    += n;
            left -= n;
        }
        NEED_SPACE(1);
        *p++ = ']';
        left--;
    }
    
    NEED_SPACE(2);
    *p++ = ']';
    *p   = '\0';
    
    return flattened;
#undef CHUNK
}


/********************
 * prolog_free_objects
 ********************/
void
prolog_free_objects(char ***objects)
{
    int i, p;

    if (objects == NULL)
        return;

    if (objects[-1] != (char **)RESULT_OBJECTS) {
        PROLOG_WARNING("%s: called for invalid list (tag: 0x%x)",
                       __FUNCTION__, (int)objects[-1]);
        return;
    }
    
    for (i = 0; objects[i]; i++) {
        for (p = 0; objects[i][p]; p += 3) {
            FREE(objects[i][p]);
            switch ((int)objects[i][p+1]) {
            case 's':
            case 'd': FREE(objects[i][p+2]);
                break;
            default:
                break;
            }
        }
        FREE(objects[i]);
    }
    FREE(objects - 1);
}


/********************
 * prolog_dump_objects
 ********************/
void
prolog_dump_objects(char ***objects)
{
    int   i, p, type;
    char *field, *value, *t;

    if (objects == NULL)
        return;

    if (objects[-1] != (char **)RESULT_OBJECTS) {
        PROLOG_WARNING("%s: called for invalid list (tag: 0x%x)",
                       __FUNCTION__, (int)objects[-1]);
        return;
    }

    for (i = 0; objects[i]; i++) {
        if (objects[i][0] != NULL && !strcmp(objects[i][0], "name") &&
            objects[i][2] != NULL) {
            printf("%s: ", objects[i][2]);
            p = 3;
        }
        else
            p = 0;

        printf("{ ");
        t = "";
        while (objects[i][p] != NULL) {
            field = objects[i][p];
            type  = (int)objects[i][p+1];
            value = objects[i][p+2];
            printf("%s%s: ", t, field);
            switch (type) {
            case 's': printf("'%s'", value);          break;
            case 'i': printf("%d", (int)value);       break;
            case 'd': printf("%f", *(double *)value); break;
            default:  printf("<unknown>");            break;
            }
            p += 3;
            t = ", ";
        }
        printf(" }\n");
    }
}


/********************
 * prolog_dump_exception
 ********************/
void
prolog_dump_exception(char ***exception)
{
    if (exception == NULL)
        return;
    
    if (exception[-1] != (char **)RESULT_EXCEPTION) {
        PROLOG_WARNING("%s: called for invalid list (tag: 0x%x)",
                       __FUNCTION__, (int)exception[-1]);
        return;
    }

    printf("prolog exception '%s'\n", (char *)exception[0]);
}


/********************
 * prolog_free_exception
 ********************/
void
prolog_free_exception(char ***exception)
{
    if (exception == NULL)
        return;

    if (exception[-1] != (char **)RESULT_EXCEPTION) {
        PROLOG_WARNING("%s: called for invalid list (tag: 0x%x)",
                       __FUNCTION__, (int)exception[-1]);
        return;
    }

    FREE((char *)exception[0]);
    FREE(exception - 1);
}


/*****************************************************************************
 *                        *** prolog list handling ***                       *
 *****************************************************************************/

/*************************
 * prolog_list_length
 *************************/
int
prolog_list_length(term_t pl_list)
{
    fid_t       frame;
    predicate_t pr_length;
    term_t      pl_args, pl_length;
    int         length;


    frame = PL_open_foreign_frame();

    pr_length = PL_predicate("length", 2, NULL);    
    pl_args   = PL_new_term_refs(2);
    pl_length = pl_args + 1;
    length    = -1;

    if (!PL_unify(pl_args, pl_list) || 
        !PL_call_predicate(NULL, PL_Q_NORMAL, pr_length, pl_args))
        goto out;

    PL_get_integer(pl_length, &length);
    
 out:
    PL_discard_foreign_frame(frame);

    return length;
}


/********************
 * prolog_list_new
 ********************/
term_t
prolog_list_new(char **items, int n, term_t result)
{
    term_t list = PL_new_term_ref();
    term_t item = PL_new_term_ref();

    if (n < 0) {                  /* NULL-terminated list, calculate items */
        n = 0;
        if (items)
            while (items[n])
                n++;
    }

    PL_put_nil(list);
    while (n-- > 0) {
        PL_put_atom_chars(item, items[n]);
        PL_cons_list(list, item, list);
    }
    
    if (result && PL_is_variable(result))
        PL_unify(list, result);
    
    return list;
}


/********************
 * prolog_list_prepend
 ********************/
term_t
prolog_list_prepend(term_t list, term_t item)
{
    PL_cons_list(list, item, list);
    
    return list;
}



/*************************
 * prolog_walk_list
 *************************/
int
prolog_walk_list(term_t list,
                 int (*callback)(term_t item, int i, void *data), void *data)
{
    term_t pl_list, pl_head;
    int    i, err;
    
    pl_list = PL_copy_term_ref(list);
    pl_head = PL_new_term_ref();

    for (i = err = 0; !err && PL_get_list(pl_list, pl_head, pl_list); i++)
        err = callback(pl_head, i, data);
    
    return err;
}



/*****************************************************************************
 *                       *** action/object collectors ***                    *
 *****************************************************************************/


/********************
 * is_action_list
 ********************/
static int
is_action_list(term_t list)
{
    term_t pl_list, pl_head, pl_action;
    
    pl_list   = PL_copy_term_ref(list);
    pl_head   = PL_new_term_refs(2);
    pl_action = pl_head + 1;


    /*
     * Notes:
     *   Action lists are of the form:
     *     [[action1, arg1, arg2, ...], [action2, arg1, arg2, ...], ...]
     *
     *   Object lists are of the form:
     *     [[name1, [field1, value1], [field2, value2]], ...]
     *
     *   Thus we conclude that list is an action list if the second element
     *   of the first element is not a list.
     */

    if (!PL_get_head(pl_list, pl_action))            /* get first action */
        return FALSE;
    
    if (!PL_get_list(pl_action, pl_head, pl_list))   /* get tail of action */
        return FALSE;
    
    if (!PL_get_head(pl_list, pl_head))              /* get second element */
        return FALSE;
    
    return !PL_is_list(pl_head);
}



/********************
 * collect_result
 ********************/
static int
collect_result(qid_t qid, term_t pl_retval, void *retval)
{
    char     *s;
    int       n;

    if (PL_exception(qid) != 0)
        return collect_exception(qid, retval);

    switch (PL_term_type(pl_retval)) {
        
    case PL_INTEGER:
        return !PL_get_integer(pl_retval, (int *)retval);

    case PL_FLOAT:
        return !PL_get_float(pl_retval, (double *)retval);

    case PL_ATOM:
        if (PL_is_list(pl_retval))              /* [] is an atom... */
            goto list;
        if (!PL_get_atom_chars(pl_retval, &s))
            return EIO;
        return (*(char **)retval = strdup(s)) == NULL ? EIO : 0;

    case PL_STRING:
        if (!PL_get_string_chars(pl_retval, &s, (size_t *)&n))
            return EIO;
        return (*(char **)retval = strdup(s)) == NULL ? EIO : 0;
        
    case PL_VARIABLE:
        *(void **)retval = NULL;
        return 0;

    case PL_TERM:
        if (!PL_is_list(pl_retval))
            goto invalid;
    list:
        if ((n = prolog_list_length(pl_retval)) < 0)
            return EIO;

        if (is_action_list(pl_retval)) {
            char ***actions;

            if ((actions = ALLOC_ARRAY(char **, 1 + n + 1)) == NULL)
                return ENOMEM;
            
            *actions++ = (char **)RESULT_ACTIONS;

            if (prolog_walk_list(pl_retval, collect_actions, actions)) {
                prolog_free_actions(actions);
                return EIO;
            }
            
            *(char ****)retval = actions;
            return 0;
        }
        else {
            char ***objects;
            
            if ((objects = ALLOC_ARRAY(char **, 1 + n + 1)) == NULL)
                return ENOMEM;
            
            *objects++ = (char **)RESULT_OBJECTS;

            if (prolog_walk_list(pl_retval, collect_objects, objects)) {
                prolog_free_objects(objects);
                return EIO;
            }
            
            *(char ****)retval = objects;
            return 0;
        }
        
    invalid:
    default:
        PROLOG_WARNING("%s: cannot handle term of type %d", __FUNCTION__,
                       PL_term_type(pl_retval));
        return EINVAL;
    }
}


/********************
 * collect_action
 ********************/
static int
collect_action(term_t pl_param, int i, void *data)
{
    char **action = (char **)data;
    char  *param;

    if (!PL_get_chars(pl_param, &param, CVT_ALL))
        return EINVAL;

    if ((action[i] = strdup(param)) == NULL)
        return ENOMEM;
    
    return 0;
}


/********************
 * collect_actions
 ********************/
static int
collect_actions(term_t item, int i, void *data)
{
    char ***actions = (char ***)data;
    char  **action  = NULL;
    int     length, err;

    if ((length = prolog_list_length(item)) < 0)
        return EINVAL;
    
    if (length > 0) {
        if ((action = ALLOC_ARRAY(char *, length + 1)) == NULL)
            return ENOMEM;
        
        if ((err = prolog_walk_list(item, collect_action, action)) != 0)
            return err;
    }
    
    actions[i] = action;
    return 0;
}


/********************
 * collect_object
 ********************/
static int
collect_object(term_t item, int i, void *data)
{
    char   **object = (char **)data;
    term_t   pl_field, pl_value;
    char    *field, *value, *type;
    double  *d;
    size_t   dummy;

    if (i == 0) {
        if (!PL_get_chars(item, &field, CVT_ALL))
            return EINVAL;
        
        if ((object[0] = STRDUP(OBJECT_NAME)) == NULL ||
            (object[2] = STRDUP(field)) == NULL)
            return ENOMEM;
        object[1] = (char *)'s';
    }
    else {
        pl_field = PL_new_term_refs(2);
        pl_value = pl_field + 1;
        
        if (!PL_get_list(item, pl_field, pl_value))
            return EINVAL;
        if (!PL_get_head(pl_value, pl_value))
            return EINVAL;
        if (!PL_get_chars(pl_field, &field, CVT_ALL))
            return EINVAL;
        
        if ((field = STRDUP(field)) == NULL)
            return ENOMEM;

        switch (PL_term_type(pl_value)) {
        case PL_ATOM:
            if (!PL_get_atom_chars(pl_value, &value))
                return EINVAL;
            value = STRDUP(value);
            type  = (char *)'s';
            break;
        case PL_STRING:
            if (!PL_get_string_chars(pl_value, &value, &dummy))
                return EINVAL;
            value = STRDUP(value);
            type  = (char *)'s';
            break;
        case PL_INTEGER:
            /* XXX TODO: change object to void ** to avoid breaking
               gcc's strict aliasing */
            if (!PL_get_integer(pl_value, (int *)(void *)&value))
                return EINVAL;
            type = (char *)'i';
            break;
        case PL_FLOAT:
            if (ALLOC_OBJ(d) == NULL)
                return ENOMEM;
            if (!PL_get_float(pl_value, d))
                return EINVAL;
            value = (char *)d;
            type  = (char *)'d';
            break;
        default:
            PROLOG_ERROR("%s: invalid prolog type (%d) for object field",
                         __FUNCTION__, PL_term_type(pl_value));
            return EINVAL;
        }
        
        object[3*i  ] = field;
        object[3*i+1] = type;
        object[3*i+2] = value;
    }

    return 0;
}
    

/********************
 * collect_objects
 ********************/
static int
collect_objects(term_t item, int i, void *data)
{
    char ***objects = (char ***)data;
    char  **object  = NULL;
    int      length, err;

    if ((length = prolog_list_length(item)) < 0)
        return EINVAL;
    
    if (length > 0) {
        if ((object = ALLOC_ARRAY(char *, 3 * length + 1)) == NULL)
            return ENOMEM;
        
        if ((err = prolog_walk_list(item, collect_object, object)) != 0)
            return err;
    }

    objects[i] = object;
    return 0;
}


/********************
 * parse_exception
 ********************/
static char *
parse_exception(term_t pl_exception)
{

    /*
     * The documentation says:
     *
     * Built-in predicates generate exceptions using a term
     * error(Formal, Context). The first argument is the `formal'
     * description of the error, specifying the class and generic
     * defined context information. When applicable, the ISO error-term
     * definition is used. The second part describes some additional
     * context to help the programmer while debugging. In its most generic
     * form this is a term of the form context(Name/Arity, Message), where
     * Name/Arity describes the built-in predicate that raised the error,
     * and Message provides an additional description of the error. Any
     * part of this structure may be a variable if no information was present.
     */

#define FAIL(fmt, args...) do { APPEND(fmt, ## args); goto out; } while (0)

#define APPEND(fmt, args...) do {                       \
        n     = snprintf(ep, left, fmt, ## args);       \
        ep   += n;                                      \
        left -= n;                                      \
    } while (0)

    fid_t  frame;
    term_t pl_terms, pl_formal, pl_context, pl_type, pl_kind, pl_what;
    
    char exception[1024], *ep, *s;
    int  size, left, n, arity, i;
    
    
    frame      = PL_open_foreign_frame();
    pl_terms   = PL_new_term_refs(5);

    i = 0;
    pl_formal  = pl_terms + i++;
    pl_context = pl_terms + i++;
    pl_type    = pl_terms + i++;
    pl_kind    = pl_terms + i++;
    pl_what    = pl_terms + i++;
    
    PL_get_arg(1, pl_exception, pl_formal);
    PL_get_arg(2, pl_exception, pl_context);
    
    ep   = exception;
    size = 0;
    left = sizeof(exception) - 1;

    if (PL_is_compound(pl_formal)) {
        /* eg: error(existence_error(procedure, foo/3), context(...)) */
        /* eg: error(type(kind, what), context(...)) */
        PL_get_name_arity(pl_formal, &pl_type, &arity);
        APPEND("%s", PL_atom_chars(pl_type));

        if (arity != 2)
            FAIL(" (unknown details)");
        
        PL_get_arg(1, pl_formal, pl_kind);
        if (!PL_get_chars(pl_kind, &s, CVT_WRITE | BUF_DISCARDABLE))
            FAIL(" (details in unknown format)");
        APPEND(": %s", s);
        
        PL_get_arg(2, pl_formal, pl_what);
        if (PL_is_atomic(pl_what)) {
            PL_get_chars(pl_what, &s, CVT_ALL | BUF_DISCARDABLE);
            APPEND(", %s", s);
        }
        else if (PL_is_compound(pl_what)) {
            PL_get_chars(pl_what, &s, CVT_WRITE | BUF_DISCARDABLE);
            APPEND(", %s", s);
        }
        else
            FAIL(" (details in unknown format)");
    }
    else
        FAIL("unknown prolog exception");
    
 out:
    PL_discard_foreign_frame(frame);

    
    return STRDUP(exception);
}


/********************
 * collect_exception
 ********************/
static int
collect_exception(qid_t qid, void *retval)
{
    char       ***objects;
    term_t        pl_error;
    atom_t        pl_name;
    int           arity;
    const char   *name;
    char         *error;

    if ((pl_error = PL_exception(qid)) == 0) {
        *(char **)retval = NULL;
        return 0;
    }

#if 0
    error = NULL;
    PL_get_chars(pl_error, &error, CVT_WRITE | BUF_DISCARDABLE);
    printf("*** write(exception): \"%s\" ***\n", error ? error : "<unknown>");
#endif

    if (!PL_is_compound(pl_error) ||
        !PL_get_name_arity(pl_error, &pl_name, &arity))
        return EINVAL;
    
    if ((name = PL_atom_chars(pl_name)) == NULL)
        return EINVAL;

    if (arity == 2 && !strcmp(name, "error"))
        error = parse_exception(pl_error);
    else
        error = STRDUP("unknown prolog exception");
    
    printf("*** prolog exception '%s'\n", error);

    if ((objects = ALLOC_ARRAY(char **, 1 + 1 + 1)) == NULL)
        return ENOMEM;

    objects[0] = (char **)RESULT_EXCEPTION;
    objects[1] = (char **)error;
    objects[2] = NULL;

    *(char ****)retval = objects + 1;

    return (objects[1] != NULL ? 0 : ENOMEM);
}


/*****************************************************************************
 *                            *** prolog shell ***                           *
 *****************************************************************************/

/********************
 * Sread_shell
 ********************/
static ssize_t
Sread_shell(void *handle, char *buf, size_t bufsize)
{
#define QUIT_COMMAND "quit"
    int fd = (int)handle;
    int n;

    if ((n = read(fd, buf, bufsize)) > 0) {
        if (n < (int)bufsize)
            buf[n] = '\0';

        /* convert CRLF to LF */
        if (n >= 2 && buf[n-1] == '\n' && buf[n-2] == '\r') {
            buf[n-2] = '\n';
            buf[--n] = '\0';
        }
        
        /* emulate EOF for our quit command */
        if (!strcmp(buf, QUIT_COMMAND"\n")) {
            *buf = '\0';
            n    = 0;
        }
    }
    
    /* disgusting kludge to get looping through multiple solutions working */
    if (n == 2 && buf[0] == ';' && buf[1] == '\n') {
        n = 1;
        buf[n] = '\0';
    }

    return (ssize_t)n;
}


/********************
 * Sclose_shell
 ********************/
static int
Sclose_shell(void *handle)
{
    return 0;
    (void)handle;
}


/********************
 * Scontrol_shell
 ********************/
static int
Scontrol_shell(void *handle, int action, void *arg)
{
    int fd = (int)handle;

    switch (action) {
    case SIO_GETFILENO:   *(int *)arg = fd; return 0;
    case SIO_SETENCODING:                   return 0;
    default:                                return -1;
    }
}


/********************
 * Sopen_shell
 ********************/
static IOSTREAM *
Sopen_shell(int fdin)
{
    static IOFUNCTIONS Sshellfunctions = {
        .read    = Sread_shell,
        .write   = NULL,
        .seek    = NULL,
        .close   = Sclose_shell,
        .control = Scontrol_shell,
        .seek64  = NULL
    };
    
    return Snew((void *)fdin, SIO_INPUT | SIO_ISATTY, &Sshellfunctions);
}


/********************
 * set_shell_IO
 ********************/
static IOSTREAM *
set_shell_IO(IOSTREAM *in)
{
    IOSTREAM    *old_in;
    predicate_t  pr_set_IO;
    fid_t        frame;
    term_t       pl_args;

    pr_set_IO = PL_predicate("set_prolog_IO", 3, NULL);
    
    old_in = Suser_input;
    frame  = PL_open_foreign_frame();

    pl_args = PL_new_term_refs(3);
    if (!PL_unify_stream(pl_args + 0, in) ||
        !PL_unify_stream(pl_args + 1, Suser_output) ||
        !PL_unify_stream(pl_args + 2, Suser_error))
        goto fail;

    if (!PL_call_predicate(NULL, PL_Q_NORMAL, pr_set_IO, pl_args))
        goto fail;

    PL_discard_foreign_frame(frame);
    return old_in;

 fail:
    PL_discard_foreign_frame(frame);
    return NULL;
}


/********************
 * prolog_shell
 ********************/
int
prolog_shell(int in)
{
    IOSTREAM *sin, *old;

    if ((sin = Sopen_shell(in)) == NULL)
        goto out;
    
    if ((old = set_shell_IO(sin)) == NULL)
        goto out;
    
    PL_toplevel();
    set_shell_IO(old);

 out:
    if (sin)
        Sclose(sin);
    
    return 0;
}


/*****************************************************************************
 *                          *** misc, helper routines ***                    *
 *****************************************************************************/



/********************
 * shlib_path
 ********************/
static char *
shlib_path(char *lib, char *buf, size_t bufsize)
{
    FILE  *maps = NULL;
    char  *p;
    int    plen, llen;

    snprintf(buf, bufsize - 1, "/proc/%u/maps", (int)getpid());
    if ((maps = fopen(buf, "r")) == NULL)
        return lib;

    llen = strlen(lib);
    while (fgets(buf, bufsize, maps) != NULL) {
        if ((plen = strlen(buf)) < llen)
            continue;

        if (*(p = buf + plen - 1) == '\n')
            *p-- = '\0', plen--;
        if (plen < llen)
            continue;

        p -= llen - 1;
        
        if (!strcmp(p, lib)) {
            while (p > buf) {
                if (*--p == ' ' || *p == '\t') {
                    fclose(maps);
                    return p + 1;
                }
            }
        }
    }
    
    fclose(maps);
    return lib;
}





/*****************************************************************************
 *                        *** rule/predicate tracing ***                     *
 *****************************************************************************/


/********************
 * prolog_tracing
 ********************/
static int
prolog_tracing(int state)
{
    predicate_t pred = PL_predicate(state ? "trace" : "notrace", 0, NULL);

    return PL_call_predicate(NULL, PL_Q_NORMAL, pred, 0);
}


/********************
 * predicate_trace_init
 ********************/
static int
predicate_trace_init(void)
{
    trace_enabled    = FALSE;
    trace_all        = FALSE;
    trace_transitive = 0;
    trace_indent     = 2;
    trace_flags = g_hash_table_new_full(g_str_hash, g_str_equal,
                                        free, predicate_trace_free);

    return trace_flags != NULL ? 0 : ENOMEM;
}


/********************
 * predicate_trace_exit
 ********************/
static void
predicate_trace_exit(void)
{
    if (trace_flags != NULL) {
        g_hash_table_destroy(trace_flags);
        trace_flags = NULL;
    }
    trace_enabled    = FALSE;
    trace_all        = FALSE;
    trace_transitive = 0;
}


/********************
 * predicate_trace_free
 ********************/
static void
predicate_trace_free(gpointer data)
{
    pred_trace_t *pt = (pred_trace_t *)data;

    if (pt != NULL)
        free(pt);
}


/********************
 * predicate_trace_reset
 ********************/
static void
predicate_trace_reset(void)
{
    if (trace_flags != NULL)
        g_hash_table_remove_all(trace_flags);
    trace_enabled    = FALSE;
    trace_all        = FALSE;
    trace_transitive = 0;
}


/********************
 * predicate_trace_set
 ********************/
static void
predicate_trace_set(char *pred, char *cmd)
{
    pred_trace_t *pt;
    char         *port;
    int           type;

    if (trace_flags == NULL || pred == NULL)
        return;
    
    if (!strcmp(pred, WILDCARD_ANY)) {
        if (!strcmp(cmd, COMMAND_OFF) || !strcmp(cmd, COMMAND_SUPPRESS))
            trace_all = FALSE;
        else if (!strcmp(cmd, COMMAND_ON) || !strcmp(cmd, COMMAND_TRANSITIVE))
            trace_all = TRUE;
        else {
            printf("Invalid command \"%s %s\".\n", pred, cmd);
            return;
        }
    }
    
    if (!strcmp(cmd, COMMAND_CLEAR)) {
        predicate_trace_clear(pred);
        return;
    }
    
    if ((pt = predicate_trace_get(pred)) == NULL) {
        if (ALLOC_OBJ(pt) == NULL) {
            printf("Failed to allocate memory for predicate tracing.\n");
            return;
        }
        pt->call   = PRED_PORT_DETAILED;
        pt->redo   = PRED_PORT_DETAILED;
        pt->proven = PRED_PORT_SHORT;
        pt->failed = PRED_PORT_SHORT;
        g_hash_table_insert(trace_flags, strdup(pred), pt);
    }

    if (!strcmp(cmd, COMMAND_OFF)) {
        pt->trace = PRED_TRACE_NONE;
        return;
    }
    if (!strcmp(cmd, COMMAND_SUPPRESS)) {
        pt->trace = PRED_TRACE_SUPPRESS;
        return;
    }
    if (!strcmp(cmd, COMMAND_ON)) {
        pt->trace = PRED_TRACE_SHALLOW;
        return;
    }
    if (!strcmp(cmd, COMMAND_TRANSITIVE)) {
        pt->trace = PRED_TRACE_TRANSITIVE;
        return;
    }
    if (!strcmp(cmd, COMMAND_DEFAULTS)) {
        pt->trace = PRED_TRACE_SHALLOW;
        pt->call   = PRED_PORT_DETAILED;
        pt->redo   = PRED_PORT_DETAILED;
        pt->proven = PRED_PORT_SHORT;
        pt->failed = PRED_PORT_SHORT;
        return;
    }
    
    port = cmd;
    if ((cmd = strchr(port, ' ')) == NULL) {
        printf("Invalid command \"%s\".\n", port);
        return;
    }
    *cmd++ = '\0';
    
    if (!strcmp(cmd, COMMAND_DETAILED))
        type = PRED_PORT_DETAILED;
    else if (!strcmp(cmd, COMMAND_SHORT))
        type = PRED_PORT_SHORT;
    else if (!strcmp(cmd, COMMAND_SUPPRESS))
        type = PRED_PORT_SUPPRESS;
    else {
        printf("Invalid command \"%s %s\".\n", port, cmd);
        return;
    }

    if (!strcmp(port, PORT_CALL)) {
        pt->call = type;
        return;
    }
    if (!strcmp(port, PORT_REDO)) {
        pt->redo = type;
        return;
    }
    if (!strcmp(port, PORT_PROVEN) || !strcmp(port, PORT_EXIT)) {
        pt->proven = type;
        return;
    }
    if (!strcmp(port, PORT_FAILED) || !strcmp(port, PORT_FAIL)) {
        pt->failed = type;
        return;
    }
    if (!strcmp(port, PORT_ALL)) {
        pt->call = pt->redo = pt->proven = pt->failed = type;
        return;
    }
    else {
        printf("Invalid command \"%s %s\".\n", port, cmd);
        return;
    }
}


/********************
 * predicate_trace_get
 ********************/
static pred_trace_t *
predicate_trace_get(char *pred)
{
    if (trace_flags != NULL)
        return (pred_trace_t *)g_hash_table_lookup(trace_flags, pred);
    else
        return NULL;
}


/********************
 * predicate_trace_clear
 ********************/
static void
predicate_trace_clear(char *pred)
{
    if (trace_flags != NULL)
        g_hash_table_remove(trace_flags, pred);
}


/********************
 * show_flags_for
 ********************/
static void
show_flags_for(gpointer key, gpointer value, gpointer data)
{
    char         *predicate = (char *)key;
    pred_trace_t *pt        = (pred_trace_t *)value;

    printf("  %s: ", predicate);
    printf("    tracing: ");
    switch (pt->trace) {
    case PRED_TRACE_NONE:       printf("off\n");                     break;
    case PRED_TRACE_SHALLOW:    printf("on (non-transitive)\n");     break;
    case PRED_TRACE_TRANSITIVE: printf("on (transitive)\n");         break;
    case PRED_TRACE_SUPPRESS:   printf("suppressed\n");              break;
    default:                    printf("unknown (%d)\n", pt->trace); break;
    }

    printf("    call port: %s\n",
           pt->call == PRED_PORT_SUPPRESS ? "suppress" :
           (pt->call == PRED_PORT_SHORT ? "short" : "detailed"));
    printf("    redo port: %s\n",
           pt->redo == PRED_PORT_SUPPRESS ? "suppress" :
           (pt->redo == PRED_PORT_SHORT ? "short" : "detailed"));
    printf("    proven port: %s\n",
           pt->proven == PRED_PORT_SUPPRESS ? "suppress" :
           (pt->proven == PRED_PORT_SHORT ? "short" : "detailed"));
    printf("    failed port: %s\n",
           pt->failed == PRED_PORT_SUPPRESS ? "suppress" :
           (pt->failed == PRED_PORT_SHORT ? "short" : "detailed"));
    
    (void)data;
}


/********************
 * predicate_trace_show
 ********************/
void
predicate_trace_show(void)
{
    if (trace_flags == NULL)
        return;
    
    g_hash_table_foreach(trace_flags, show_flags_for, NULL);
}


/********************
 * prolog_trace_set
 ********************/
int
prolog_trace_set(char *commands)
{
#define MAX_SIZE 1024

    char command[MAX_SIZE + 1], *p, *q;
    int  l, indent;

    p = commands;
    while (p && *p) {
        while (*p == ' ' || *p == '\t')
            p++;
        for (l = 0, q = command; p && *p && *p != ';' && l < MAX_SIZE; l++)
            *q++ = *p++;
        if (l >= MAX_SIZE)
            return EINVAL;
        if (*p == ';')
            *p++ = '\0';
        *q = '\0';
        while (l > 0 && (q[-1] == ' ' || q[-1] == '\t'))
            *--q = '\0';

        if (!strcmp(command, COMMAND_ENABLE)) {
            trace_enabled = TRUE;
            printf("rule/predicate tracing enabled\n");
        }
        else if (!strcmp(command, COMMAND_DISABLE)) {
            trace_enabled = FALSE;
            printf("rule/predicate tracing disabled\n");
        }
        else if (!strcmp(command, COMMAND_RESET)) {
            predicate_trace_reset();
            printf("rule/predicate tracing reset\n");
        }
        else if (!strcmp(command, COMMAND_SHOW)) {
            prolog_trace_show();
        }
        else if (!strncmp(command, COMMAND_INDENT, sizeof(COMMAND_INDENT)-1)) {
            indent = strtoul(command + sizeof(COMMAND_INDENT) - 1, NULL, 10);
            trace_indent = (indent >= 0 && indent < 8) ? indent : 0;
        }
        else {
            char *predicate, *actions, *a, *next;
            
            predicate = command;
            if ((actions = strchr(predicate, ' ')) == NULL)
                return EINVAL;
            *actions++ = '\0';

            for (a = actions, next = strchr(a, ','); a; a = next) {
                if (next != NULL)
                    *next++ = '\0';
                printf("action %s for predicate %s\n", a, predicate);
                predicate_trace_set(predicate, a);
            }
            
#if 0
            if (!strcmp(action, COMMAND_ON))
                flags = PRED_TRACE_SHALLOW;
            else if (!strcmp(action, COMMAND_OFF))
                flags = PRED_TRACE_NONE;
            else if (!strcmp(action, COMMAND_TRANSITIVE))
                flags = PRED_TRACE_TRANSITIVE;
            else if (!strcmp(action, COMMAND_SUPPRESS))
                flags = PRED_TRACE_SUPPRESS;
            else {
                printf("unknown rule trace action \"%s\"\n", action);
                return EINVAL;
            }
            if (!strcmp(predicate, WILDCARD_ANY)) {
                if (flags == PRED_TRACE_NONE || flags == PRED_TRACE_SUPPRESS) {
                    trace_all = FALSE;
                    printf("global predicate tracing turned off\n");
                }
                else {
                    trace_all = TRUE;
                    printf("global predicate tracing turned on\n");
                }
            }
            else {
                predicate_trace_set(strdup(predicate), flags);
                printf("predicate trace for %s set to %s\n", predicate, action);
            }
#endif
        }
    }

    return 0;
}


/********************
 * prolog_trace_show
 ********************/
void
prolog_trace_show(void)
{
    printf("Rule/predicate trace settings:\n");
    printf("  tracing currently %s\n", trace_enabled ? "enabled" : "disabled");
    printf("  tracing of all predicates %s\n", trace_all ? "on" : "off");
    printf("  trace indentation %d / level\n", trace_indent);
    predicate_trace_show();
}


/********************
 * pl_trace_pred
 ********************/
static foreign_t
pl_trace_pred(term_t pl_args, int arity, void *context)
{
    static atom_t  call = 0, redo = 0, proven = 0, failed = 0;
    atom_t         pl_port;
    char          *pred, *port, *format;
    pred_trace_t  *pt;
    int            flags, type;


    if (arity != 1 && arity != 3)
        PL_fail;
    
    if (!PL_get_chars(pl_args, &pred, CVT_WRITE|BUF_DISCARDABLE))
        PL_fail;
    
    pt = predicate_trace_get(pred);

    /* no entry and no globl or transitive tracing on, reject */
    if (pt == NULL && !trace_all && trace_transitive <= 0)
        PL_fail;
    
    flags = pt ? pt->trace : PRED_TRACE_NONE;

    /* explicit suppress, reject */
    if (flags == PRED_TRACE_SUPPRESS)
        PL_fail;
    
    /* explicit tracing on or global tracing on or transitive tracing on */
    if (flags == PRED_TRACE_SHALLOW || flags == PRED_TRACE_TRANSITIVE ||
        (flags == PRED_TRACE_NONE && (trace_all || trace_transitive > 0))) {
        if (arity == 1)
            PL_succeed;

        if (!PL_is_atom(pl_args + 1))
            PL_fail;
        
        PL_get_atom(pl_args + 1, &pl_port);
        
#define PT_TYPE(pt, port, dflt) type = (pt) ? (pt)->port : PRED_PORT_##dflt
        if      (pl_port == call)   PT_TYPE(pt, call, DETAILED);
        else if (pl_port == redo)   PT_TYPE(pt, redo, DETAILED);
        else if (pl_port == proven) PT_TYPE(pt, proven, SHORT);
        else if (pl_port == failed) PT_TYPE(pt, failed, SHORT);
        else if (!PL_get_atom_chars(pl_args + 1, &port))
            PL_fail;
        else if (!strcmp(port, "call"))   PT_TYPE(pt, call, DETAILED);
        else if (!strcmp(port, "redo"))   PT_TYPE(pt, redo, DETAILED);
        else if (!strcmp(port, "proven")) PT_TYPE(pt, proven, SHORT);
        else if (!strcmp(port, "failed")) PT_TYPE(pt, failed, SHORT);
        else
            PL_fail;
#undef PT_TYPE
        
        switch (type) {
        case PRED_PORT_SUPPRESS: PL_fail;
        case PRED_PORT_DETAILED: format = COMMAND_DETAILED; break;
        case PRED_PORT_SHORT:    format = COMMAND_SHORT;    break;
        default:                 format = COMMAND_SHORT;    break;
        }


        if (PL_unify_atom(pl_args + 2, PL_new_atom(format)))
            PL_succeed;
        else
            PL_fail;
    }
    
    PL_fail;

    (void)context;
}


/********************
 * pl_trace_event
 ********************/
static foreign_t
pl_trace_event(term_t pl_args, int arity, void *context)
{
    static atom_t  call = 0, redo = 0, proven = 0, failed = 0;
    atom_t         pl_event;
    char          *pred, *event = NULL;
    pred_trace_t  *pt;

    
    if (arity < 2 || !PL_get_chars(pl_args, &pred, CVT_WRITE|BUF_DISCARDABLE))
        PL_succeed;

    pt = predicate_trace_get(pred);

    if (pt == NULL || pt->trace != PRED_TRACE_TRANSITIVE)
        PL_succeed;

    if (!PL_is_atom(pl_args + 1))
        PL_succeed;

    PL_get_atom(pl_args + 1, &pl_event);

    if (pl_event == call || pl_event == redo) {
        printf("\n *** event: %s (%d)\n", pl_event == call ? "call" : "redo",
               trace_transitive);
        trace_transitive++;
    }
    else if (pl_event == proven || pl_event == failed) {
        printf("\n *** event: %s (%d)\n",
               pl_event == proven ? "proven" : "failed", trace_transitive);
        trace_transitive--;
    }
    else {
        if (!PL_get_atom_chars(pl_args + 1, &event))
            PL_succeed;

        printf("\n *** event: %s (#%d) (%d)\n", event, pl_event,
               trace_transitive);
        
        if (!strcmp(event, "call")) {
            call = pl_event;
            trace_transitive++;
        }
        else if (!strcmp(event, "redo")) {
            redo = pl_event;
            trace_transitive++;
        }
        else if (!strcmp(event, "proven")) {
            proven = pl_event;
            trace_transitive--;
        }
        else if (!strcmp(event, "failed")) {
            failed = pl_event;
            trace_transitive--;
        }
    }

    if (trace_transitive <= 0)
        trace_transitive = 1;

    PL_succeed;

    (void)context;
}












/*****************************************************************************
 *                      *** built-in foreign predicates ***                  *
 *****************************************************************************/

/********************
 * pl_loading
 ********************/
static foreign_t
pl_loading(term_t noargs, int arity, void *context)
{
    if (libprolog_loading < 0) {
        PROLOG_ERROR("MAJOR BUG: libprolog_loading < 0 (%d)...",
                     libprolog_loading);
    }

    if (IS_LOADING()) {
        PL_succeed;
    }
    else {
        PL_fail;
    }

    (void)noargs;
    (void)arity;
    (void)context;
}


/********************
 * pl_mark_error
 ********************/
static foreign_t
pl_mark_error(term_t noargs, int arity, void *context)
{
    MARK_ERROR();
    PL_succeed;

    (void)noargs;
    (void)arity;
    (void)context;
}


/********************
 * pl_clear_errors
 ********************/
static foreign_t
pl_clear_errors(term_t noargs, int arity, void *context)
{
    CLEAR_ERRORS();
    PL_succeed;

    (void)noargs;
    (void)arity;
    (void)context;
}


/********************
 * pl_has_errors
 ********************/
static foreign_t
pl_has_errors(term_t noargs, int arity, void *context)
{
    if (HAS_ERRORS())
        PL_succeed;
    else
        PL_fail;

    (void)noargs;
    (void)arity;
    (void)context;
}


/********************
 * register_predicates
 ********************/
static int
register_predicates(void)
{
#define NON_TRACEABLE (PL_FA_VARARGS | PL_FA_NOTRACE)
    
    static PL_extension predicates[] = {
        /* predicates for rule/predicate load-time error detection */
        { "loading"        , 0, pl_loading     , NON_TRACEABLE, },
        { "mark_error"     , 0, pl_mark_error  , NON_TRACEABLE, },
        { "clear_errors"   , 0, pl_clear_errors, NON_TRACEABLE, },
        { "has_errors"     , 0, pl_has_errors  , NON_TRACEABLE, },
        /* predicates for rule/predicate tracing */
        { "trace_predicate", 1, pl_trace_pred  , NON_TRACEABLE, },
        { "trace_predicate", 3, pl_trace_pred  , NON_TRACEABLE, },
        { "trace_event"    , 2, pl_trace_event , NON_TRACEABLE, },
        
        { NULL, 0, NULL, 0 },
    };

    PL_register_extensions_in_module("libprolog", predicates);
    return 0;
}




















#if 0

/*****************************************************************************
 *                         *** prolog_exec & friends ***                     *
 *****************************************************************************/


/********************
 * prolog_run
 ********************/
#if 0
int
prolog_run(char *code)
{
    fid_t       frame;
    predicate_t pr_atom2term, pr_goal;
    functor_t   f_goal;
    term_t      pl_lgb, pl_goal, pl_args;
    qid_t       qid;
    int         i, arity, status;

    /*
     * parse code using atom_to_term
     */
    
    if ((pr_atom2term = PL_predicate("atom_to_term", 3, NULL)) == NULL)
        return ENOENT;
    
    frame = PL_open_foreign_frame();

    /* atom_to_term(Line, Goal, Bindings) */
    pl_lgb = PL_new_term_refs(3);
    PL_put_atom_chars(pl_lgb, code);
    
    status = EINVAL;

    if (!PL_call_predicate(NULL, PL_Q_NORMAL, pr_atom2term, pl_lgb)) {
        printf("*** failed to run atom_to_term\n");
        goto out;
    }

    pl_goal = pl_lgb + 1;
    if (!PL_get_functor(pl_goal, &f_goal)) {
        printf("*** failed to get functor for goal\n");
        goto out;
    }

    /* create argument list */
    if ((arity = PL_functor_arity(f_goal)) > 0) {
        pl_args = PL_new_term_refs(arity);
        for (i = 0; i < arity; i++)
            _PL_get_arg(i + 1, pl_goal, pl_args + i);
    }
    else
        pl_args = 0;
    
    pr_goal = PL_pred(f_goal, NULL);

#if 0
    qid = PL_open_query(NULL, PL_Q_NORMAL, pr_goal, pl_args);
    while (PL_next_solution(qid))
        ;
    /* PL_exception(qid); */
    PL_close_query(qid);
#else
    PL_call_predicate(NULL, PL_Q_NORMAL, pr_goal, pl_args);

    {
        pl_result = PL_new_term_ref();
        PL_put_atom_chars(pl_result, "Result");
        
    }

#endif
    
    status = 0;

 out:
    PL_discard_foreign_frame(frame);
    return status;
}

#else

/* THIS_WORKS_SOMEWHAT */

int
prolog_run(char *code)
{
    fid_t       frame;
    predicate_t pr_a2t, pr_expq, pr_xeq, pr_write;
    term_t      pl_lgb, pl_gegbeb, pl_egeb, pl_goal, pl_args;
    int         status;

    
    /* find predicates atom_to_term and expand_query */
    if ((pr_a2t = PL_predicate("atom_to_term", 3, NULL)) == NULL)
        return ENOENT;
    
    if ((pr_expq = PL_predicate("expand_query", 4, "user")) == NULL &&
        (pr_expq = PL_predicate("expand_query", 4, NULL))   == NULL)
        return ENOENT;
    
    pr_xeq   = PL_predicate("$execute", 2, "$toplevel");
    pr_write = PL_predicate("write", 1, NULL);

    frame  = PL_open_foreign_frame();

    /* atom_to_term(Line, Goal, Bindings) */
    pl_lgb = PL_new_term_refs(3);
    PL_put_atom_chars(pl_lgb, code);
    
    status = EINVAL;

    if (!PL_call_predicate(NULL, PL_Q_NORMAL, pr_a2t, pl_lgb)) {
        printf("*** failed to run atom_to_term\n");
        goto out;
    }

    /* expand_query(Goal, ExpandedGoal, Bindings, ExpandedBindings) */
    pl_gegbeb = PL_new_term_refs(4);
    if (!PL_unify(pl_gegbeb + 0, pl_lgb + 1) ||
        !PL_unify(pl_gegbeb + 2, pl_lgb + 2)) {
        printf("*** failed to unify gegbeb\n");
        goto out;
    }

    if (!PL_call_predicate(NULL, PL_Q_NORMAL, pr_expq, pl_gegbeb)) {
        printf("*** expand_query failed\n");
        goto out;
    }

    pl_egeb = PL_new_term_refs(2);
    if (!PL_unify(pl_egeb + 0, pl_gegbeb + 1) ||
        !PL_unify(pl_egeb + 1, pl_gegbeb + 3)) {
        printf("*** failed to unify egeb\n");
        goto out;
    }

    PL_call_predicate(NULL, PL_Q_NORMAL, pr_xeq, pl_egeb);
    PL_call_predicate(NULL, PL_Q_NORMAL, pr_write, pl_egeb + 1);
    
    status = 0;
    
 out:
    PL_discard_foreign_frame(frame);

    return status;
}

#endif

#if 0

int
prolog_run(char *code)
{
    fid_t       frame;
    predicate_t pr_a2t, pr_expq;
    functor_t   xeq;
    term_t      pl_lgb, pl_gegbeb, pl_egeb, pl_goal;
    int         status;

    
    /* find predicates atom_to_term and expand_query */
    if ((pr_a2t = PL_predicate("atom_to_term", 3, NULL)) == NULL)
        return ENOENT;
    
    if ((pr_expq = PL_predicate("expand_query", 4, "user")) == NULL &&
        (pr_expq = PL_predicate("expand_query", 4, NULL))   == NULL)
        return ENOENT;
       
    xeq = PL_new_functor(PL_new_atom("$execute"), 2);
    
    frame = PL_open_foreign_frame();

    /* atom_to_term(Line, Goal, Bindings) */
    pl_lgb = PL_new_term_refs(3);
    PL_put_atom_chars(pl_lgb, code);
    
    status = EINVAL;

    if (!PL_call_predicate(NULL, PL_Q_NORMAL, pr_a2t, pl_lgb)) {
        printf("*** failed to run atom_to_term\n");
        goto out;
    }

    /* expand_query(Goal, ExpandedGoal, Bindings, ExpandedBindings) */
    pl_gegbeb = PL_new_term_refs(4);
    if (!PL_unify(pl_gegbeb + 0, pl_lgb + 1) ||
        !PL_unify(pl_gegbeb + 2, pl_lgb + 2)) {
        printf("*** failed to unify gegbeb\n");
        goto out;
    }

    if (!PL_call_predicate(NULL, PL_Q_NORMAL, pr_expq, pl_gegbeb)) {
        printf("*** expand_query failed\n");
        goto out;
    }

    pl_egeb = PL_new_term_refs(2);
    if (!PL_unify(pl_egeb + 0, pl_gegbeb + 1) ||
        !PL_unify(pl_egeb + 1, pl_gegbeb + 3)) {
        printf("*** failed to unify egeb\n");
        goto out;
    }

    PL_cons_functor(pl_goal, xeq, pl_egeb + 0, pl_egeb + 1);
    if (!PL_call(pl_goal, NULL)) {
        printf("*** $execute failed\n");
        goto out;
    }
        
    status = 0;
    

 out:
    PL_discard_foreign_frame(frame);

    return status;
}
#endif



/********************
 * prolog_exec
 ********************/
int
prolog_exec(char *code)
{
    IOSTREAM    *in, *old;
    predicate_t  pr_set_input, pr_toplevel;
    fid_t        frame;
    int          status;


    if ((pr_toplevel = PL_predicate("$toplevel", 0, NULL)) == NULL)
        return EIO;
    
    if ((in = Sopen_string(NULL, code, strlen(code), "r")) == NULL)
        return errno;

    old         = Suser_input;
    Suser_input = in;

    frame = PL_open_foreign_frame();
    PL_toplevel();
    PL_discard_foreign_frame(frame);
    status = 0;

    Suser_input = old;

#if 0
    if (in)                      /* XXX TODO: is this garbage-collected ? */
        Sclose(in);
#endif
    
    return status;
}

#endif




/* 
 * Local Variables:
 * c-basic-offset: 4
 * indent-tabs-mode: nil
 * End:
*/
<|MERGE_RESOLUTION|>--- conflicted
+++ resolved
@@ -518,13 +518,8 @@
         prolog_free_predicates(*rules);
     if (undef)
         prolog_free_predicates(*undef);
-<<<<<<< HEAD
-    
+    *rules = *undef = NULL;
     return err;
-=======
-    *rules = *undef = NULL;
-    return EINVAL;
->>>>>>> da8b2a60
 }
 
 
